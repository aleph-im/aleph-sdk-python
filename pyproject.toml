--- conflicted
+++ resolved
@@ -30,27 +30,17 @@
 dependencies = [
   "aiohttp>=3.8.3",
   "aioresponses>=0.7.6",
-<<<<<<< HEAD
-  "aleph-message @ git+https://github.com/aleph-im/aleph-message@108-upgrade-pydantic-version#egg=aleph-message",
-  "aleph-superfluid>=0.2.1",
-  "base58==2.1.1",                                                                                                # Needed now as default with _load_account changement
-=======
-  "aleph-message @ git+https://github.com/aleph-im/aleph-message.git@andres-feature-integrate_sonic_blockchain",
+  "aleph-message>=1.0.0",
   "aleph-superfluid>=0.2.1",
   "base58==2.1.1",                                                                                               # Needed now as default with _load_account changement
->>>>>>> e40033f9
   "coincurve; python_version<'3.11'",
   "coincurve>=19; python_version>='3.11'",
   "eth-abi>=4; python_version>='3.11'",
   "eth-typing==4.3.1",
   "jwcrypto==1.5.6",
-<<<<<<< HEAD
-  "pydantic-core>=2",
+  "pydantic>=2,<3.0",
   "pydantic-settings>=2",
   "pynacl==1.5",                                                                                                  # Needed now as default with _load_account changement
-=======
-  "pynacl==1.5",                                                                                                 # Needed now as default with _load_account changement
->>>>>>> e40033f9
   "python-magic",
   "typing-extensions",
   "web3==6.3",
@@ -165,8 +155,6 @@
   "ruff==0.4.8",
   "isort==5.13.2",
   "pyproject-fmt==2.2.1",
-  "pydantic-core>=2",
-  "pydantic-settings>=2",
 ]
 [tool.hatch.envs.linting.scripts]
 typing = "mypy --config-file=pyproject.toml {args:} ./src/ ./tests/ ./examples/"
