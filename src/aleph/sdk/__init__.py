from pkg_resources import DistributionNotFound, get_distribution

from aleph.sdk.client import AlephHttpClient, AuthenticatedAlephHttpClient, LightNode

try:
    # Change here if project is renamed and does not equal the package name
    dist_name = "aleph-sdk-python"
    __version__ = get_distribution(dist_name).version
except DistributionNotFound:
    __version__ = "unknown"
finally:
    del get_distribution, DistributionNotFound

<<<<<<< HEAD
__all__ = ["AlephHttpClient", "AuthenticatedAlephHttpClient", "LightNode"]
=======
__all__ = ["AlephHttpClient", "AuthenticatedAlephHttpClient"]


def __getattr__(name):
    if name == "AlephClient":
        raise ImportError(
            "AlephClient has been turned into an abstract class. Please use `AlephHttpClient` instead."
        )
    elif name == "AuthenticatedAlephClient":
        raise ImportError(
            "AuthenticatedAlephClient has been turned into an abstract class. Please use `AuthenticatedAlephHttpClient` instead."
        )
    elif name == "synchronous":
        raise ImportError(
            "The 'aleph.sdk.synchronous' type is deprecated and has been removed from the aleph SDK. Please use `aleph.sdk.client.AlephHttpClient` instead."
        )
    elif name == "asynchronous":
        raise ImportError(
            "The 'aleph.sdk.asynchronous' type is deprecated and has been removed from the aleph SDK. Please use `aleph.sdk.client.AlephHttpClient` instead."
        )
>>>>>>> b6c37149
<|MERGE_RESOLUTION|>--- conflicted
+++ resolved
@@ -11,10 +11,7 @@
 finally:
     del get_distribution, DistributionNotFound
 
-<<<<<<< HEAD
 __all__ = ["AlephHttpClient", "AuthenticatedAlephHttpClient", "LightNode"]
-=======
-__all__ = ["AlephHttpClient", "AuthenticatedAlephHttpClient"]
 
 
 def __getattr__(name):
@@ -33,5 +30,4 @@
     elif name == "asynchronous":
         raise ImportError(
             "The 'aleph.sdk.asynchronous' type is deprecated and has been removed from the aleph SDK. Please use `aleph.sdk.client.AlephHttpClient` instead."
-        )
->>>>>>> b6c37149
+        )