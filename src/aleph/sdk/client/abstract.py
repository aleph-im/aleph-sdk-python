# An interface for all clients to implement.
import json
import logging
import time
from abc import ABC, abstractmethod
from pathlib import Path
from typing import (
    Any,
    AsyncIterable,
    Coroutine,
    Dict,
    Iterable,
    List,
    Mapping,
    Optional,
    Tuple,
    Type,
    Union,
)

from aleph_message.models import (
    AlephMessage,
    ExecutableContent,
    ItemHash,
    ItemType,
    MessageType,
    Payment,
    PostMessage,
    parse_message,
)
from aleph_message.models.execution.environment import (
    HostRequirements,
    HypervisorType,
    TrustedExecutionEnvironment,
)
from aleph_message.models.execution.program import Encoding
from aleph_message.status import MessageStatus

from aleph.sdk.conf import settings
from aleph.sdk.types import Account
from aleph.sdk.utils import extended_json_encoder

from ..query.filters import MessageFilter, PostFilter
from ..query.responses import MessagesResponse, PostsResponse, PriceResponse
from ..types import GenericMessage, StorageEnum
from ..utils import Writable, compute_sha256

DEFAULT_PAGE_SIZE = 200


class AlephClient(ABC):
    @abstractmethod
    async def fetch_aggregate(self, address: str, key: str) -> Dict[str, Dict]:
        """
        Fetch a value from the aggregate store by owner address and item key.

        :param address: Address of the owner of the aggregate
        :param key: Key of the aggregate
        """
        raise NotImplementedError("Did you mean to import `AlephHttpClient`?")

    @abstractmethod
    async def fetch_aggregates(
        self, address: str, keys: Optional[Iterable[str]] = None
    ) -> Dict[str, Dict]:
        """
        Fetch key-value pairs from the aggregate store by owner address.

        :param address: Address of the owner of the aggregate
        :param keys: Keys of the aggregates to fetch (Default: all items)
        """
        raise NotImplementedError("Did you mean to import `AlephHttpClient`?")

    @abstractmethod
    async def get_posts(
        self,
        page_size: int = DEFAULT_PAGE_SIZE,
        page: int = 1,
        post_filter: Optional[PostFilter] = None,
        ignore_invalid_messages: Optional[bool] = True,
        invalid_messages_log_level: Optional[int] = logging.NOTSET,
    ) -> PostsResponse:
        """
        Fetch a list of posts from the network.

        :param page_size: Number of items to fetch (Default: 200)
        :param page: Page to fetch, begins at 1 (Default: 1)
        :param post_filter: Filter to apply to the posts (Default: None)
        :param ignore_invalid_messages: Ignore invalid messages (Default: True)
        :param invalid_messages_log_level: Log level to use for invalid messages (Default: logging.NOTSET)
        """
        raise NotImplementedError("Did you mean to import `AlephHttpClient`?")

    async def get_posts_iterator(
        self,
        post_filter: Optional[PostFilter] = None,
    ) -> AsyncIterable[PostMessage]:
        """
        Fetch all filtered posts, returning an async iterator and fetching them page by page. Might return duplicates
        but will always return all posts.

        :param post_filter: Filter to apply to the posts (Default: None)
        """
        page = 1
        resp = None
        while resp is None or len(resp.posts) > 0:
            resp = await self.get_posts(
                page=page,
                post_filter=post_filter,
            )
            page += 1
            for post in resp.posts:
                yield post  # type: ignore

    @abstractmethod
    async def download_file(self, file_hash: str) -> bytes:
        """
        Get a file from the storage engine as raw bytes.

        Warning: Downloading large files can be slow and memory intensive. Use `download_file_to()` to download them directly to disk instead.

        :param file_hash: The hash of the file to retrieve.
        """
        raise NotImplementedError("Did you mean to import `AlephHttpClient`?")

    @abstractmethod
    async def download_file_to_path(
        self,
        file_hash: str,
        path: Union[Path, str],
    ) -> Path:
        """
        Download a file from the storage engine to given path.

        :param file_hash: The hash of the file to retrieve.
        :param path: The path to which the file should be saved.
        """
        raise NotImplementedError()

    async def download_file_ipfs(
        self,
        file_hash: str,
    ) -> bytes:
        """
        Get a file from the ipfs storage engine as raw bytes.

        Warning: Downloading large files can be slow.

        :param file_hash: The hash of the file to retrieve.
        """
        raise NotImplementedError()

    async def download_file_ipfs_to_buffer(
        self,
        file_hash: str,
        output_buffer: Writable[bytes],
    ) -> None:
        """
        Download a file from the storage engine and write it to the specified output buffer.

        :param file_hash: The hash of the file to retrieve.
        :param output_buffer: The binary output buffer to write the file data to.
        """
        raise NotImplementedError()

    async def download_file_to_buffer(
        self,
        file_hash: str,
        output_buffer: Writable[bytes],
    ) -> None:
        """
        Download a file from the storage engine and write it to the specified output buffer.
        :param file_hash: The hash of the file to retrieve.
        :param output_buffer: Writable binary buffer. The file will be written to this buffer.
        """
        raise NotImplementedError()

    @abstractmethod
    async def get_messages(
        self,
        page_size: int = DEFAULT_PAGE_SIZE,
        page: int = 1,
        message_filter: Optional[MessageFilter] = None,
        ignore_invalid_messages: Optional[bool] = True,
        invalid_messages_log_level: Optional[int] = logging.NOTSET,
    ) -> MessagesResponse:
        """
        Fetch a list of messages from the network.

        :param page_size: Number of items to fetch (Default: 200)
        :param page: Page to fetch, begins at 1 (Default: 1)
        :param message_filter: Filter to apply to the messages
        :param ignore_invalid_messages: Ignore invalid messages (Default: True)
        :param invalid_messages_log_level: Log level to use for invalid messages (Default: logging.NOTSET)
        """
        raise NotImplementedError("Did you mean to import `AlephHttpClient`?")

    async def get_messages_iterator(
        self,
        message_filter: Optional[MessageFilter] = None,
    ) -> AsyncIterable[AlephMessage]:
        """
        Fetch all filtered messages, returning an async iterator and fetching them page by page. Might return duplicates
        but will always return all messages.

        :param message_filter: Filter to apply to the messages
        """
        page = 1
        resp = None
        while resp is None or len(resp.messages) > 0:
            resp = await self.get_messages(
                page=page,
                message_filter=message_filter,
            )
            page += 1
            for message in resp.messages:
                yield message

    @abstractmethod
    async def get_message(
        self,
        item_hash: str,
        message_type: Optional[Type[GenericMessage]] = None,
    ) -> GenericMessage:
        """
        Get a single message from its `item_hash` and perform some basic validation.

        :param item_hash: Hash of the message to fetch
        :param message_type: Type of message to fetch
        """
        raise NotImplementedError("Did you mean to import `AlephHttpClient`?")

    @abstractmethod
    def watch_messages(
        self,
        message_filter: Optional[MessageFilter] = None,
    ) -> AsyncIterable[AlephMessage]:
        """
        Iterate over current and future matching messages asynchronously.

        :param message_filter: Filter to apply to the messages
        """
        raise NotImplementedError("Did you mean to import `AlephHttpClient`?")

    @abstractmethod
    def get_estimated_price(
        self,
        content: ExecutableContent,
    ) -> Coroutine[Any, Any, PriceResponse]:
        """
        Get Instance/Program content estimated price

        :param content: Instance or Program content
        """
        raise NotImplementedError("Did you mean to import `AlephHttpClient`?")

    @abstractmethod
    def get_program_price(
        self,
        item_hash: str,
    ) -> Coroutine[Any, Any, PriceResponse]:
        """
        Get Program message Price

        :param item_hash: item_hash of executable message
        """
        raise NotImplementedError("Did you mean to import `AlephHttpClient`?")


class AuthenticatedAlephClient(AlephClient):
    account: Account

    @abstractmethod
    async def create_post(
        self,
        post_content: Any,
        post_type: str,
        ref: Optional[str] = None,
        address: Optional[str] = None,
        channel: Optional[str] = settings.DEFAULT_CHANNEL,
        inline: bool = True,
        storage_engine: StorageEnum = StorageEnum.storage,
        sync: bool = False,
    ) -> Tuple[AlephMessage, MessageStatus]:
        """
        Create a POST message on the aleph.im network. It is associated with a channel and owned by an account.

        :param post_content: The content of the message
        :param post_type: An arbitrary content type that helps to describe the post_content
        :param ref: A reference to a previous message that it replaces
        :param address: The address that will be displayed as the author of the message
        :param channel: The channel that the message will be posted on
        :param inline: An optional flag to indicate if the content should be inlined in the message or not
        :param storage_engine: An optional storage engine to use for the message, if not inlined (Default: "storage")
        :param sync: If true, waits for the message to be processed by the API server (Default: False)
        """
        raise NotImplementedError(
            "Did you mean to import `AuthenticatedAlephHttpClient`?"
        )

    @abstractmethod
    async def create_aggregate(
        self,
        key: str,
        content: dict[str, Any],
        address: Optional[str] = None,
        channel: Optional[str] = settings.DEFAULT_CHANNEL,
        inline: bool = True,
        sync: bool = False,
    ) -> Tuple[AlephMessage, MessageStatus]:
        """
        Create an AGGREGATE message. It is meant to be used as a quick access storage associated with an account.

        :param key: Key to use to store the content
        :param content: Content to store
        :param address: Address to use to sign the message
        :param channel: Channel to use (Default: "ALEPH-CLOUDSOLUTIONS")
        :param inline: Whether to write content inside the message (Default: True)
        :param sync: If true, waits for the message to be processed by the API server (Default: False)
        """
        raise NotImplementedError(
            "Did you mean to import `AuthenticatedAlephHttpClient`?"
        )

    @abstractmethod
    async def create_store(
        self,
        address: Optional[str] = None,
        file_content: Optional[bytes] = None,
        file_path: Optional[Union[str, Path]] = None,
        file_hash: Optional[str] = None,
        guess_mime_type: bool = False,
        ref: Optional[str] = None,
        storage_engine: StorageEnum = StorageEnum.storage,
        extra_fields: Optional[dict] = None,
        channel: Optional[str] = settings.DEFAULT_CHANNEL,
        sync: bool = False,
    ) -> Tuple[AlephMessage, MessageStatus]:
        """
        Create a STORE message to store a file on the aleph.im network.

        Can be passed either a file path, an IPFS hash or the file's content as raw bytes.

        :param address: Address to display as the author of the message (Default: account.get_address())
        :param file_content: Byte stream of the file to store (Default: None)
        :param file_path: Path to the file to store (Default: None)
        :param file_hash: Hash of the file to store (Default: None)
        :param guess_mime_type: Guess the MIME type of the file (Default: False)
        :param ref: Reference to a previous message (Default: None)
        :param storage_engine: Storage engine to use (Default: "storage")
        :param extra_fields: Extra fields to add to the STORE message (Default: None)
        :param channel: Channel to post the message to (Default: "TEST")
        :param sync: If true, waits for the message to be processed by the API server (Default: False)
        """
        raise NotImplementedError(
            "Did you mean to import `AuthenticatedAlephHttpClient`?"
        )

    @abstractmethod
    async def create_program(
        self,
        program_ref: str,
        entrypoint: str,
        runtime: str,
        metadata: Optional[dict[str, Any]] = None,
        address: Optional[str] = None,
<<<<<<< HEAD
=======
        payment: Optional[Payment] = None,
>>>>>>> 7b86ff60
        vcpus: Optional[int] = None,
        memory: Optional[int] = None,
        timeout_seconds: Optional[float] = None,
        internet: bool = True,
        allow_amend: bool = False,
        aleph_api: bool = True,
        encoding: Encoding = Encoding.zip,
        persistent: bool = False,
        volumes: Optional[List[Mapping]] = None,
        environment_variables: Optional[dict[str, str]] = None,
        subscriptions: Optional[List[dict]] = None,
        sync: bool = False,
        channel: Optional[str] = settings.DEFAULT_CHANNEL,
        storage_engine: StorageEnum = StorageEnum.storage,
    ) -> Tuple[AlephMessage, MessageStatus]:
        """
        Post a (create) PROGRAM message.

        :param program_ref: Reference to the program to run
        :param entrypoint: Entrypoint to run
        :param runtime: Runtime to use
        :param metadata: Metadata to attach to the message
        :param address: Address to use (Default: account.get_address())
<<<<<<< HEAD
=======
        :param payment: Payment method used to pay for the program (Default: None)
>>>>>>> 7b86ff60
        :param vcpus: Number of vCPUs to allocate (Default: 1)
        :param memory: Memory in MB for the VM to be allocated (Default: 128)
        :param timeout_seconds: Timeout in seconds (Default: 30.0)
        :param internet: Whether the VM should have internet connectivity. (Default: True)
        :param allow_amend: Whether the deployed VM image may be changed (Default: False)
        :param aleph_api: Whether the VM needs access to Aleph messages API (Default: True)
        :param encoding: Encoding to use (Default: Encoding.zip)
        :param persistent: Whether the program should be persistent or not (Default: False)
        :param volumes: Volumes to mount
        :param environment_variables: Environment variables to pass to the program
        :param subscriptions: Patterns of aleph.im messages to forward to the program's event receiver
        :param sync: If true, waits for the message to be processed by the API server
        :param channel: Channel to use (Default: "ALEPH-CLOUDSOLUTIONS")
        :param storage_engine: Storage engine to use (Default: "storage")
        """
        raise NotImplementedError(
            "Did you mean to import `AuthenticatedAlephHttpClient`?"
        )

    @abstractmethod
    async def create_instance(
        self,
        rootfs: str,
        rootfs_size: int,
        payment: Optional[Payment] = None,
        environment_variables: Optional[dict[str, str]] = None,
        storage_engine: StorageEnum = StorageEnum.storage,
        channel: Optional[str] = settings.DEFAULT_CHANNEL,
        address: Optional[str] = None,
        sync: bool = False,
        memory: Optional[int] = None,
        vcpus: Optional[int] = None,
        timeout_seconds: Optional[float] = None,
        allow_amend: bool = False,
        internet: bool = True,
        aleph_api: bool = True,
        hypervisor: Optional[HypervisorType] = None,
        trusted_execution: Optional[TrustedExecutionEnvironment] = None,
        volumes: Optional[List[Mapping]] = None,
        volume_persistence: str = "host",
        ssh_keys: Optional[List[str]] = None,
        metadata: Optional[dict[str, Any]] = None,
        requirements: Optional[HostRequirements] = None,
    ) -> Tuple[AlephMessage, MessageStatus]:
        """
        Post a (create) INSTANCE message.

        :param rootfs: Root filesystem to use
        :param rootfs_size: Size of root filesystem
        :param payment: Payment method used to pay for the instance
        :param environment_variables: Environment variables to pass to the program
        :param storage_engine: Storage engine to use (Default: "storage")
        :param channel: Channel to use (Default: "ALEPH-CLOUDSOLUTIONS")
        :param address: Address to use (Default: account.get_address())
        :param sync: If true, waits for the message to be processed by the API server
        :param memory: Memory in MB for the VM to be allocated (Default: 2048)
        :param vcpus: Number of vCPUs to allocate (Default: 1)
        :param timeout_seconds: Timeout in seconds (Default: 30.0)
        :param allow_amend: Whether the deployed VM image may be changed (Default: False)
        :param internet: Whether the VM should have internet connectivity. (Default: True)
        :param aleph_api: Whether the VM needs access to Aleph messages API (Default: True)
        :param hypervisor: Whether the VM should use as Hypervisor, like QEmu or Firecracker (Default: Qemu)
        :param trusted_execution: Whether the VM configuration (firmware and policy) to use for Confidential computing (Default: None)
        :param encoding: Encoding to use (Default: Encoding.zip)
        :param volumes: Volumes to mount
        :param volume_persistence: Where volumes are persisted, can be "host" or "store", meaning distributed across Aleph.im (Default: "host")
        :param ssh_keys: SSH keys to authorize access to the VM
        :param metadata: Metadata to attach to the message
        :param requirements: CRN Requirements needed for the VM execution
        """
        raise NotImplementedError(
            "Did you mean to import `AuthenticatedAlephHttpClient`?"
        )

    @abstractmethod
    async def forget(
        self,
        hashes: List[ItemHash],
        reason: Optional[str],
        storage_engine: StorageEnum = StorageEnum.storage,
        channel: Optional[str] = settings.DEFAULT_CHANNEL,
        address: Optional[str] = None,
        sync: bool = False,
    ) -> Tuple[AlephMessage, MessageStatus]:
        """
        Post a FORGET message to remove previous messages from the network.

        Targeted messages need to be signed by the same account that is attempting to forget them,
        if the creating address did not delegate the access rights to the forgetting account.

        :param hashes: Hashes of the messages to forget
        :param reason: Reason for forgetting the messages
        :param storage_engine: Storage engine to use (Default: "storage")
        :param channel: Channel to use (Default: "ALEPH-CLOUDSOLUTIONS")
        :param address: Address to use (Default: account.get_address())
        :param sync: If true, waits for the message to be processed by the API server (Default: False)
        """
        raise NotImplementedError(
            "Did you mean to import `AuthenticatedAlephHttpClient`?"
        )

    async def generate_signed_message(
        self,
        message_type: MessageType,
        content: Dict[str, Any],
        channel: Optional[str],
        allow_inlining: bool = True,
        storage_engine: StorageEnum = StorageEnum.storage,
    ) -> AlephMessage:
        """Generate a signed aleph.im message ready to be sent to the network.

        If the content is not inlined, it will be pushed to the storage engine via the API of a Core Channel Node.

        :param message_type: Type of the message (PostMessage, ...)
        :param content: User-defined content of the message
        :param channel: Channel to use (Default: "ALEPH-CLOUDSOLUTIONS")
        :param allow_inlining: Whether to allow inlining the content of the message (Default: True)
        :param storage_engine: Storage engine to use (Default: "storage")
        """

        message_dict: Dict[str, Any] = {
            "sender": self.account.get_address(),
            "chain": self.account.CHAIN,
            "type": message_type,
            "content": content,
            "time": time.time(),
            "channel": channel,
        }

        # Use the Pydantic encoder to serialize types like UUID, datetimes, etc.
        item_content: str = json.dumps(
            content, separators=(",", ":"), default=extended_json_encoder
        )

        if allow_inlining and (len(item_content) < settings.MAX_INLINE_SIZE):
            message_dict["item_content"] = item_content
            message_dict["item_hash"] = compute_sha256(item_content)
            message_dict["item_type"] = ItemType.inline
        else:
            if storage_engine == StorageEnum.ipfs:
                message_dict["item_hash"] = await self.ipfs_push(
                    content=content,
                )
                message_dict["item_type"] = ItemType.ipfs
            else:  # storage
                assert storage_engine == StorageEnum.storage
                message_dict["item_hash"] = await self.storage_push(
                    content=content,
                )
                message_dict["item_type"] = ItemType.storage

        message_dict = await self.account.sign_message(message_dict)
        return parse_message(message_dict)

    # Alias for backwards compatibility
    _prepare_aleph_message = generate_signed_message

    @abstractmethod
    async def submit(
        self,
        content: Dict[str, Any],
        message_type: MessageType,
        channel: Optional[str] = settings.DEFAULT_CHANNEL,
        storage_engine: StorageEnum = StorageEnum.storage,
        allow_inlining: bool = True,
        sync: bool = False,
        raise_on_rejected: bool = True,
    ) -> Tuple[AlephMessage, MessageStatus, Optional[Dict[str, Any]]]:
        """
        Submit a message to the network. This is a generic method that can be used to submit any type of message.
        Prefer using the more specific methods to submit messages.

        :param content: Content of the message
        :param message_type: Type of the message
        :param channel: Channel to use (Default: "ALEPH-CLOUDSOLUTIONS")
        :param storage_engine: Storage engine to use (Default: "storage")
        :param allow_inlining: Whether to allow inlining the content of the message (Default: True)
        :param sync: If true, waits for the message to be processed by the API server (Default: False)
        :param raise_on_rejected: Whether to raise an exception if the message is rejected (Default: True)
        """
        raise NotImplementedError(
            "Did you mean to import `AuthenticatedAlephHttpClient`?"
        )

    async def ipfs_push(self, content: Mapping) -> str:
        """
        Push a file to IPFS.

        :param content: Content of the file to push
        """
        raise NotImplementedError()

    async def storage_push(self, content: Mapping) -> str:
        """
        Push arbitrary content as JSON to the storage service.

        :param content: The dict-like content to upload
        """
        raise NotImplementedError()<|MERGE_RESOLUTION|>--- conflicted
+++ resolved
@@ -364,10 +364,7 @@
         runtime: str,
         metadata: Optional[dict[str, Any]] = None,
         address: Optional[str] = None,
-<<<<<<< HEAD
-=======
         payment: Optional[Payment] = None,
->>>>>>> 7b86ff60
         vcpus: Optional[int] = None,
         memory: Optional[int] = None,
         timeout_seconds: Optional[float] = None,
@@ -391,10 +388,7 @@
         :param runtime: Runtime to use
         :param metadata: Metadata to attach to the message
         :param address: Address to use (Default: account.get_address())
-<<<<<<< HEAD
-=======
         :param payment: Payment method used to pay for the program (Default: None)
->>>>>>> 7b86ff60
         :param vcpus: Number of vCPUs to allocate (Default: 1)
         :param memory: Memory in MB for the VM to be allocated (Default: 128)
         :param timeout_seconds: Timeout in seconds (Default: 30.0)
