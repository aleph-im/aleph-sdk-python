from abc import abstractmethod
from enum import Enum
from typing import Dict, Optional, Protocol, TypeVar

from pydantic import BaseModel, Field

__all__ = ("StorageEnum", "Account", "AccountFromPrivateKey", "GenericMessage")

from aleph_message.models import AlephMessage, Chain


class StorageEnum(str, Enum):
    ipfs = "ipfs"
    storage = "storage"


# Use a protocol to avoid importing crypto libraries
class Account(Protocol):
    CHAIN: str
    CURVE: str

    @abstractmethod
    async def sign_message(self, message: Dict) -> Dict: ...

    @abstractmethod
    async def sign_raw(self, buffer: bytes) -> bytes: ...

    @abstractmethod
    def get_address(self) -> str: ...

    @abstractmethod
    def get_public_key(self) -> str: ...


class AccountFromPrivateKey(Account, Protocol):
    """Only accounts that are initialized from a private key string are supported."""

    def __init__(self, private_key: bytes, chain: Chain): ...

    async def sign_raw(self, buffer: bytes) -> bytes: ...

    def export_private_key(self) -> str: ...

    def switch_chain(self, chain: Optional[str] = None) -> None: ...


GenericMessage = TypeVar("GenericMessage", bound=AlephMessage)


class SEVInfo(BaseModel):
    """
    An AMD SEV platform information.
    """

    enabled: bool
    api_major: int
    api_minor: int
    build_id: int
    policy: int
    state: str
    handle: int


class SEVMeasurement(BaseModel):
    """
    A SEV measurement data get from Qemu measurement.
    """

    sev_info: SEVInfo
    launch_measure: str


class ChainInfo(BaseModel):
    """
    A chain information.
    """

    chain_id: int
    rpc: str
    token: Optional[str] = None
    super_token: Optional[str] = None
    active: bool = True


class StoredContent(BaseModel):
    """
    A stored content.
    """

<<<<<<< HEAD
    filename: Optional[str] = Field(default=None)
    hash: Optional[str] = Field(default=None)
    url: Optional[str] = Field(default=None)
    error: Optional[str] = Field(default=None)
=======
    filename: Optional[str]
    hash: Optional[str]
    url: Optional[str]
    error: Optional[str]
>>>>>>> 7b86ff60


class TokenType(str, Enum):
    """
    A token type.
    """

    GAS = "GAS"
<<<<<<< HEAD
    ALEPH = "ALEPH"
    filename: Optional[str] = Field(default=None)
    hash: Optional[str] = Field(default=None)
    url: Optional[str] = Field(default=None)
    error: Optional[str] = Field(default=None)
=======
    ALEPH = "ALEPH"
>>>>>>> 7b86ff60
<|MERGE_RESOLUTION|>--- conflicted
+++ resolved
@@ -87,17 +87,10 @@
     A stored content.
     """
 
-<<<<<<< HEAD
     filename: Optional[str] = Field(default=None)
     hash: Optional[str] = Field(default=None)
     url: Optional[str] = Field(default=None)
     error: Optional[str] = Field(default=None)
-=======
-    filename: Optional[str]
-    hash: Optional[str]
-    url: Optional[str]
-    error: Optional[str]
->>>>>>> 7b86ff60
 
 
 class TokenType(str, Enum):
@@ -106,12 +99,4 @@
     """
 
     GAS = "GAS"
-<<<<<<< HEAD
-    ALEPH = "ALEPH"
-    filename: Optional[str] = Field(default=None)
-    hash: Optional[str] = Field(default=None)
-    url: Optional[str] = Field(default=None)
-    error: Optional[str] = Field(default=None)
-=======
-    ALEPH = "ALEPH"
->>>>>>> 7b86ff60
+    ALEPH = "ALEPH"