--- conflicted
+++ resolved
@@ -85,8 +85,6 @@
         )
     return True
 
-
-<<<<<<< HEAD
 T = TypeVar("T", str, bytes, covariant=True)
 U = TypeVar("U", str, bytes, contravariant=True)
 
@@ -109,7 +107,8 @@
         if not chunk:
             break
         buffer.write(chunk)
-=======
+
+
 def enum_as_str(obj: Union[str, Enum]) -> str:
     """Returns the value of an Enum, or the string itself when passing a string.
 
@@ -122,5 +121,4 @@
     if isinstance(obj, Enum):
         return obj.value
 
-    return obj
->>>>>>> 70f28da2
+    return obj