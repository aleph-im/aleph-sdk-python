"""Aleph Client command-line interface.
"""
import asyncio
import json
import logging
import os.path
import subprocess
import tempfile
from base64 import b32encode, b16decode
from enum import Enum
from pathlib import Path
from typing import Optional, Dict, List
from zipfile import BadZipFile

import typer
from aleph_message.models import (
    ProgramMessage,
    StoreMessage,
    MessageType,
    PostMessage,
    ForgetMessage,
    AlephMessage,
)
from typer import echo

from aleph_client.types import AccountFromPrivateKey
from aleph_client.account import _load_account
from aleph_client.utils import create_archive
from . import synchronous
from .asynchronous import (
    get_fallback_session,
    StorageEnum,
)
from .conf import settings

logger = logging.getLogger(__name__)
app = typer.Typer()


class KindEnum(str, Enum):
    json = "json"


def _input_multiline() -> str:
    """Prompt the user for a multiline input."""
    echo("Enter/Paste your content. Ctrl-D or Ctrl-Z ( windows ) to save it.")
    contents = ""
    while True:
        try:
            line = input()
        except EOFError:
            break
        contents += line + "\n"
    return contents


def _setup_logging(debug: bool = False):
    level = logging.DEBUG if debug else logging.WARNING
    logging.basicConfig(level=level)


@app.command()
def whoami(
    private_key: Optional[str] = settings.PRIVATE_KEY_STRING,
    private_key_file: Optional[Path] = settings.PRIVATE_KEY_FILE,
):
    """
    Display your public address.
    """

    account: AccountFromPrivateKey = _load_account(private_key, private_key_file)
    echo(account.get_public_key())


@app.command()
def post(
    path: Optional[Path] = None,
    type: str = "test",
    ref: Optional[str] = None,
    channel: str = settings.DEFAULT_CHANNEL,
    private_key: Optional[str] = settings.PRIVATE_KEY_STRING,
    private_key_file: Optional[Path] = settings.PRIVATE_KEY_FILE,
    debug: bool = False,
):
    """Post a message on Aleph.im."""

    _setup_logging(debug)

    account: AccountFromPrivateKey = _load_account(private_key, private_key_file)
    storage_engine: str
    content: Dict

    if path:
        if not path.is_file():
            echo(f"Error: File not found: '{path}'")
            raise typer.Exit(code=1)

        file_size = os.path.getsize(path)
        storage_engine = (
            StorageEnum.ipfs if file_size > 4 * 1024 * 1024 else StorageEnum.storage
        )

        with open(path, "r") as fd:
            content = json.load(fd)

    else:
        content_raw = _input_multiline()
        storage_engine = (
            StorageEnum.ipfs
            if len(content_raw) > 4 * 1024 * 1024
            else StorageEnum.storage
        )
        try:
            content = json.loads(content_raw)
        except json.decoder.JSONDecodeError:
            echo("Not valid JSON")
            raise typer.Exit(code=2)

    try:
        result: PostMessage = synchronous.create_post(
            account=account,
            post_content=content,
            post_type=type,
            ref=ref,
            channel=channel,
            inline=True,
            storage_engine=storage_engine,
        )
        echo(result.json(indent=4))
    finally:
        # Prevent aiohttp unclosed connector warning
        asyncio.run(get_fallback_session().close())


@app.command()
def upload(
    path: Path,
    channel: str = settings.DEFAULT_CHANNEL,
    private_key: Optional[str] = settings.PRIVATE_KEY_STRING,
    private_key_file: Optional[Path] = settings.PRIVATE_KEY_FILE,
    ref: Optional[str] = None,
    debug: bool = False,
):
    """Upload and store a file on Aleph.im."""

    _setup_logging(debug)

    account: AccountFromPrivateKey = _load_account(private_key, private_key_file)

    try:
        if not path.is_file():
            echo(f"Error: File not found: '{path}'")
            raise typer.Exit(code=1)

        with open(path, "rb") as fd:
            logger.debug("Reading file")
            # TODO: Read in lazy mode instead of copying everything in memory
            file_content = fd.read()
            storage_engine = (
                StorageEnum.ipfs
                if len(file_content) > 4 * 1024 * 1024
                else StorageEnum.storage
            )
            logger.debug("Uploading file")
            result: StoreMessage = synchronous.create_store(
                account=account,
                file_content=file_content,
                storage_engine=storage_engine,
                channel=channel,
                guess_mime_type=True,
                ref=ref,
            )
            logger.debug("Upload finished")
            echo(f"{result.json(indent=4)}")
    finally:
        # Prevent aiohttp unclosed connector warning
        asyncio.run(get_fallback_session().close())


@app.command()
def pin(
    hash: str,
    channel: str = settings.DEFAULT_CHANNEL,
    private_key: Optional[str] = settings.PRIVATE_KEY_STRING,
    private_key_file: Optional[Path] = settings.PRIVATE_KEY_FILE,
    ref: Optional[str] = None,
    debug: bool = False,
):
    """Persist a file from IPFS on Aleph.im."""

    _setup_logging(debug)

    account: AccountFromPrivateKey = _load_account(private_key, private_key_file)

    try:
        result: StoreMessage = synchronous.create_store(
            account=account,
            file_hash=hash,
            storage_engine=StorageEnum.ipfs,
            channel=channel,
            ref=ref,
        )
        logger.debug("Upload finished")
        echo(f"{result.json(indent=4)}")
    finally:
        # Prevent aiohttp unclosed connector warning
        asyncio.run(get_fallback_session().close())


def yes_no_input(text: str, default: Optional[bool] = None):
    while True:
        if default is True:
            response = input(f"{text} [Y/n] ")
        elif default is False:
            response = input(f"{text} [y/N] ")
        else:
            response = input(f"{text} ")

        if response.lower() in ("y", "yes"):
            return True
        elif response.lower() in ("n", "no"):
            return False
        elif response == "" and default is not None:
            return default
        else:
            if default is None:
                echo("Please enter 'y', 'yes', 'n' or 'no'")
            else:
                echo("Please enter 'y', 'yes', 'n', 'no' or nothing")
            continue


def _prompt_for_volumes():
    while yes_no_input("Add volume ?", default=False):
        comment = input("Description: ") or None
        mount = input("Mount: ")
        persistent = yes_no_input("Persist on VM host ?", default=False)
        if persistent:
            name = input("Volume name: ")
            size_mib = int(input("Size in MiB: "))
            yield {
                "comment": comment,
                "mount": mount,
                "name": name,
                "persistence": "host",
                "size_mib": size_mib,
            }
        else:
            ref = input("Ref: ")
            use_latest = yes_no_input("Use latest version ?", default=True)
            yield {
                "comment": comment,
                "mount": mount,
                "ref": ref,
                "use_latest": use_latest,
            }


@app.command()
def program(
    path: Path,
    entrypoint: str,
    channel: str = settings.DEFAULT_CHANNEL,
    memory: int = settings.DEFAULT_VM_MEMORY,
    vcpus: int = settings.DEFAULT_VM_VCPUS,
    timeout_seconds: float = settings.DEFAULT_VM_TIMEOUT,
    private_key: Optional[str] = settings.PRIVATE_KEY_STRING,
    private_key_file: Optional[Path] = settings.PRIVATE_KEY_FILE,
    print_messages: bool = False,
    print_code_message: bool = False,
    print_program_message: bool = False,
    runtime: str = None,
    beta: bool = False,
    debug: bool = False,
):
    """Register a program to run on Aleph.im virtual machines from a zip archive."""

    _setup_logging(debug)

    path = path.absolute()

    try:
        path_object, encoding = create_archive(path)
    except BadZipFile:
        echo("Invalid zip archive")
        raise typer.Exit(3)
    except FileNotFoundError:
        echo("No such file or directory")
        raise typer.Exit(4)

    account: AccountFromPrivateKey = _load_account(private_key, private_key_file)

    runtime = (
        runtime
        or input(f"Ref of runtime ? [{settings.DEFAULT_RUNTIME_ID}] ")
        or settings.DEFAULT_RUNTIME_ID
    )

    volumes = []
    for volume in _prompt_for_volumes():
        volumes.append(volume)
        echo("\n")

    subscriptions: Optional[List[Dict]]
    if beta and yes_no_input("Subscribe to messages ?", default=False):
        content_raw = _input_multiline()
        try:
            subscriptions = json.loads(content_raw)
        except json.decoder.JSONDecodeError:
            echo("Not valid JSON")
            raise typer.Exit(code=2)
    else:
        subscriptions = None

    try:
        # Upload the source code
        with open(path_object, "rb") as fd:
            logger.debug("Reading file")
            # TODO: Read in lazy mode instead of copying everything in memory
            file_content = fd.read()
            storage_engine = (
                StorageEnum.ipfs
                if len(file_content) > 4 * 1024 * 1024
                else StorageEnum.storage
            )
            logger.debug("Uploading file")
            user_code: StoreMessage = synchronous.create_store(
                account=account,
                file_content=file_content,
                storage_engine=storage_engine,
                channel=channel,
                guess_mime_type=True,
                ref=None,
            )
            logger.debug("Upload finished")
            if print_messages or print_code_message:
                echo(f"{user_code.json(indent=4)}")
            program_ref = user_code.item_hash

        # Register the program
        result: ProgramMessage = synchronous.create_program(
            account=account,
            program_ref=program_ref,
            entrypoint=entrypoint,
            runtime=runtime,
            storage_engine=StorageEnum.storage,
            channel=channel,
            memory=memory,
            vcpus=vcpus,
            timeout_seconds=timeout_seconds,
            encoding=encoding,
            volumes=volumes,
            subscriptions=subscriptions,
        )
        logger.debug("Upload finished")
        if print_messages or print_program_message:
            echo(f"{result.json(indent=4)}")

        hash: str = result.item_hash
        hash_base32 = b32encode(b16decode(hash.upper())).strip(b"=").lower().decode()

        echo(
            f"Your program has been uploaded on Aleph .\n\n"
            "Available on:\n"
            f"  {settings.VM_URL_PATH.format(hash=hash)}\n"
            f"  {settings.VM_URL_HOST.format(hash_base32=hash_base32)}\n"
            "Visualise on:\n  https://explorer.aleph.im/address/"
            f"{result.chain}/{result.sender}/message/PROGRAM/{hash}\n"
        )

    finally:
        # Prevent aiohttp unclosed connector warning
        asyncio.run(get_fallback_session().close())


@app.command()
def update(
    hash: str,
    path: Path,
    private_key: Optional[str] = settings.PRIVATE_KEY_STRING,
    private_key_file: Optional[Path] = settings.PRIVATE_KEY_FILE,
    print_message: bool = True,
    debug: bool = False,
):
    """Update the code of an existing program"""

    _setup_logging(debug)

    account = _load_account(private_key, private_key_file)
    path = path.absolute()

    try:
        program_message: ProgramMessage = synchronous.get_message(
            item_hash=hash, message_type=ProgramMessage
        )
        code_ref = program_message.content.code.ref
        code_message: StoreMessage = synchronous.get_message(
            item_hash=code_ref, message_type=StoreMessage
        )

        try:
            path, encoding = create_archive(path)
        except BadZipFile:
            echo("Invalid zip archive")
            raise typer.Exit(3)
        except FileNotFoundError:
            echo("No such file or directory")
            raise typer.Exit(4)

        if encoding != program_message.content.code.encoding:
            logger.error(
                f"Code must be encoded with the same encoding as the previous version "
                f"('{encoding}' vs '{program_message.content.code.encoding}'"
            )
            raise typer.Exit(1)

        # Upload the source code
        with open(path, "rb") as fd:
            logger.debug("Reading file")
            # TODO: Read in lazy mode instead of copying everything in memory
            file_content = fd.read()
            logger.debug("Uploading file")
            result = synchronous.create_store(
                account=account,
                file_content=file_content,
                storage_engine=code_message.content.item_type,
                channel=code_message.channel,
                guess_mime_type=True,
                ref=code_message.item_hash,
            )
            logger.debug("Upload finished")
            if print_message:
                echo(f"{result.json(indent=4)}")
    finally:
        # Prevent aiohttp unclosed connector warning
        asyncio.run(get_fallback_session().close())


@app.command()
def amend(
    hash: str,
    private_key: Optional[str] = settings.PRIVATE_KEY_STRING,
    private_key_file: Optional[Path] = settings.PRIVATE_KEY_FILE,
    debug: bool = False,
):
    """Amend an existing Aleph message."""

    _setup_logging(debug)

    account: AccountFromPrivateKey = _load_account(private_key, private_key_file)

    existing_message: AlephMessage = synchronous.get_message(item_hash=hash)

    editor: str = os.getenv("EDITOR", default="nano")
    with tempfile.NamedTemporaryFile(suffix="json") as fd:
        # Fill in message template
        fd.write(existing_message.content.json(indent=4).encode())
        fd.seek(0)

        # Launch editor
        subprocess.run([editor, fd.name], check=True)

        # Read new message
        fd.seek(0)
        new_content_json = fd.read()

    content_type = type(existing_message).__annotations__["content"]
    new_content_dict = json.loads(new_content_json)
    new_content = content_type(**new_content_dict)
    new_content.ref = existing_message.item_hash
<<<<<<< HEAD
=======
    new_message = fd.read()

    content_type = type(existing_message).__annotations__["content"]
    new_content_dict = json.loads(new_content_json)
    new_content = content_type(**new_content_dict)
    new_content.ref = existing_message.item_hash
>>>>>>> b937be44
    echo(new_content)
    result = synchronous.submit(
        account=account,
        content=new_content.dict(),
        message_type=existing_message.type,
        channel=existing_message.channel,
    )
    echo(f"{result.json(indent=4)}")


def forget_messages(
    account: AccountFromPrivateKey,
    hashes: List[str],
    reason: Optional[str],
    channel: str,
):
    try:
        result: ForgetMessage = synchronous.forget(
            account=account,
            hashes=hashes,
            reason=reason,
            channel=channel,
        )
        echo(f"{result.json(indent=4)}")
    finally:
        # Prevent aiohttp unclosed connector warning
        asyncio.run(get_fallback_session().close())


@app.command()
def forget(
    hashes: str,
    reason: Optional[str] = None,
    channel: str = settings.DEFAULT_CHANNEL,
    private_key: Optional[str] = settings.PRIVATE_KEY_STRING,
    private_key_file: Optional[Path] = settings.PRIVATE_KEY_FILE,
    debug: bool = False,
):
    """Forget an existing Aleph message."""

    _setup_logging(debug)

    account: AccountFromPrivateKey = _load_account(private_key, private_key_file)

    hash_list: List[str] = hashes.split(",")
    forget_messages(account, hash_list, reason, channel)


@app.command()
def forget_aggregate(
    key: str,
    reason: Optional[str] = None,
    channel: str = settings.DEFAULT_CHANNEL,
    private_key: Optional[str] = settings.PRIVATE_KEY_STRING,
    private_key_file: Optional[Path] = settings.PRIVATE_KEY_FILE,
    debug: bool = False,
):
    """Forget all the messages composing an aggregate."""

    _setup_logging(debug)

    account: AccountFromPrivateKey = _load_account(private_key, private_key_file)

    message_response = synchronous.get_messages(
        addresses=[account.get_address()],
        message_type=MessageType.aggregate.value,
        content_keys=[key],
    )
    hash_list = [message["item_hash"] for message in message_response["messages"]]
    forget_messages(account, hash_list, reason, channel)


@app.command()
def watch(
    ref: str,
    indent: Optional[int] = None,
    debug: bool = False,
):
    """Watch a hash for amends and print amend hashes"""

    _setup_logging(debug)

    original: AlephMessage = synchronous.get_message(item_hash=ref)

    for message in synchronous.watch_messages(
        refs=[ref], addresses=[original.content.address]
    ):
        echo(f"{message.json(indent=indent)}")


if __name__ == "__main__":
    app()<|MERGE_RESOLUTION|>--- conflicted
+++ resolved
@@ -468,15 +468,12 @@
     new_content_dict = json.loads(new_content_json)
     new_content = content_type(**new_content_dict)
     new_content.ref = existing_message.item_hash
-<<<<<<< HEAD
-=======
     new_message = fd.read()
 
     content_type = type(existing_message).__annotations__["content"]
     new_content_dict = json.loads(new_content_json)
     new_content = content_type(**new_content_dict)
     new_content.ref = existing_message.item_hash
->>>>>>> b937be44
     echo(new_content)
     result = synchronous.submit(
         account=account,
