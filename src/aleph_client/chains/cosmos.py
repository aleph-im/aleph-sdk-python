import base64
import hashlib
import json

import ecdsa
from cosmospy._wallet import privkey_to_address, privkey_to_pubkey

from .common import (
    BaseAccount,
    get_fallback_private_key,
    get_verification_buffer,
)

DEFAULT_HRP = "cosmos"

def get_signable_message(message):
    signable = get_verification_buffer(message).decode("utf-8")
    content_message = {
        "type": "signutil/MsgSignText",
        "value": {
            "message": signable,
            "signer": message["sender"],
        },
    }

    return {
        "chain_id": "signed-message-v1",
        "account_number": str(0),
        "fee": {
            "amount": [],
            "gas": str(0),
        },
        "memo": "",
        "sequence": str(0),
        "msgs": [
            content_message,
        ],
    }


def get_verification_string(message):
    value = get_signable_message(message)
    return json.dumps(value, separators=(",", ":"), sort_keys=True)


class CSDKAccount(BaseAccount):
    CHAIN = "CSDK"
    CURVE = "secp256k1"

    def __init__(self, private_key=None, hrp=DEFAULT_HRP):
        self.private_key = private_key
        self.hrp = hrp

    async def sign_message(self, message):
        message = self._setup_sender(message)

        verif = get_verification_string(message)

        privkey = ecdsa.SigningKey.from_string(self.private_key, curve=ecdsa.SECP256k1)
        signature_compact = privkey.sign_deterministic(
            verif.encode("ISO-8859-1"),
            hashfunc=hashlib.sha256,
            sigencode=ecdsa.util.sigencode_string_canonize,
        )
        signature_base64_str = base64.b64encode(signature_compact).decode("utf-8")
        base64_pubkey = base64.b64encode(self.get_public_key().encode()).decode("utf-8")

        sig = {
            "signature": signature_base64_str,
            "pub_key": {"type": "tendermint/PubKeySecp256k1", "value": base64_pubkey},
            "account_number": str(0),
            "sequence": str(0),
        }
        message["signature"] = json.dumps(sig)
        return message

    def get_address(self) -> str:
        return privkey_to_address(self.private_key)

    def get_public_key(self) -> str:
<<<<<<< HEAD
        return privkey_to_pubkey(self.private_key).decode()
=======
        return privkey_to_pubkey(self.private_key).decode("ISO-8859-1")
>>>>>>> b937be44


def get_fallback_account(hrp=DEFAULT_HRP):
    return CSDKAccount(private_key=get_fallback_private_key(), hrp=hrp)<|MERGE_RESOLUTION|>--- conflicted
+++ resolved
@@ -78,11 +78,8 @@
         return privkey_to_address(self.private_key)
 
     def get_public_key(self) -> str:
-<<<<<<< HEAD
         return privkey_to_pubkey(self.private_key).decode()
-=======
         return privkey_to_pubkey(self.private_key).decode("ISO-8859-1")
->>>>>>> b937be44
 
 
 def get_fallback_account(hrp=DEFAULT_HRP):
