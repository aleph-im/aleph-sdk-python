import json
from pathlib import Path
from tempfile import NamedTemporaryFile
from typing import Any, Callable, Dict, List
from unittest.mock import AsyncMock, MagicMock

import pytest as pytest
from aleph_message.models import AggregateMessage, AlephMessage, PostMessage

import aleph.sdk.chains.ethereum as ethereum
import aleph.sdk.chains.sol as solana
import aleph.sdk.chains.substrate as substrate
import aleph.sdk.chains.tezos as tezos
from aleph.sdk import AlephHttpClient, AuthenticatedAlephHttpClient
from aleph.sdk.chains.common import get_fallback_private_key
from aleph.sdk.types import Account


@pytest.fixture
def fallback_private_key() -> bytes:
    with NamedTemporaryFile() as private_key_file:
        yield get_fallback_private_key(path=Path(private_key_file.name))


@pytest.fixture
def ethereum_account() -> ethereum.ETHAccount:
    with NamedTemporaryFile(delete=False) as private_key_file:
        private_key_file.close()
        yield ethereum.get_fallback_account(path=Path(private_key_file.name))


@pytest.fixture
def solana_account() -> solana.SOLAccount:
    with NamedTemporaryFile(delete=False) as private_key_file:
        private_key_file.close()
        yield solana.get_fallback_account(path=Path(private_key_file.name))


@pytest.fixture
def tezos_account() -> tezos.TezosAccount:
    with NamedTemporaryFile(delete=False) as private_key_file:
        private_key_file.close()
        yield tezos.get_fallback_account(path=Path(private_key_file.name))


@pytest.fixture
def substrate_account() -> substrate.DOTAccount:
    with NamedTemporaryFile(delete=False) as private_key_file:
        private_key_file.close()
        yield substrate.get_fallback_account(path=Path(private_key_file.name))


@pytest.fixture
def json_messages():
    messages_path = Path(__file__).parent / "messages.json"
    with open(messages_path) as f:
        return json.load(f)


@pytest.fixture
def rejected_message():
    message_path = Path(__file__).parent / "rejected_message.json"
    with open(message_path) as f:
        return json.load(f)


@pytest.fixture
def aleph_messages() -> List[AlephMessage]:
    return [
        AggregateMessage.parse_obj(
            {
                "item_hash": "5b26d949fe05e38f535ef990a89da0473f9d700077cced228f2d36e73fca1fd6",
                "type": "AGGREGATE",
                "chain": "ETH",
                "sender": "0x51A58800b26AA1451aaA803d1746687cB88E0501",
                "signature": "0xca5825b6b93390482b436cb7f28b4628f8c9f56dc6af08260c869b79dd6017c94248839bd9fd0ffa1230dc3b1f4f7572a8d1f6fed6c6e1fb4d70ccda0ab5d4f21b",
                "item_type": "inline",
                "item_content": '{"address":"0x51A58800b26AA1451aaA803d1746687cB88E0501","key":"0xce844d79e5c0c325490c530aa41e8f602f0b5999binance","content":{"1692026263168":{"version":"x25519-xsalsa20-poly1305","nonce":"RT4Lbqs7Xzk+op2XC+VpXgwOgg21BotN","ephemPublicKey":"CVW8ECE3m8BepytHMTLan6/jgIfCxGdnKmX47YirF08=","ciphertext":"VuGJ9vMkJSbaYZCCv6Zemx4ixeb+9IW8H1vFB9vLtz1a8d87R4BfYUisLoCQxRkeUXqfW0/KIGQ5idVjr8Yj7QnKglW5AJ8UX7wEWMhiRFLatpWP8P9FI2n8Z7Rblu7Oz/OeKnuljKL3KsalcUQSsFa/1qACsIoycPZ6Wq6t1mXxVxxJWzClLyKRihv1pokZGT9UWxh7+tpoMGlRdYainyAt0/RygFw+r8iCMOilHnyv4ndLkKQJXyttb0tdNr/gr57+9761+trioGSysLQKZQWW6Ih6aE8V9t3BenfzYwiCnfFw3YAAKBPMdm9QdIETyrOi7YhD/w==","sha256":"bbeb499f681aed2bc18b6f3b6a30d25254bd30fbfde43444e9085f3bcd075c3c"}},"time":1692026263.662}',
                "content": {
                    "key": "0xce844d79e5c0c325490c530aa41e8f602f0b5999binance",
                    "time": 1692026263.662,
                    "address": "0x51A58800b26AA1451aaA803d1746687cB88E0501",
                    "content": {
                        "hello": "world",
                    },
                },
                "time": 1692026263.662,
                "channel": "UNSLASHED",
                "size": 734,
                "confirmations": [],
                "confirmed": False,
            }
        ),
        PostMessage.parse_obj(
            {
                "item_hash": "70f3798fdc68ce0ee03715a5547ee24e2c3e259bf02e3f5d1e4bf5a6f6a5e99f",
                "type": "POST",
                "chain": "SOL",
                "sender": "0x4D52380D3191274a04846c89c069E6C3F2Ed94e4",
                "signature": "0x91616ee45cfba55742954ff87ebf86db4988bcc5e3334b49a4caa6436e28e28d4ab38667cbd4bfb8903abf8d71f70d9ceb2c0a8d0a15c04fc1af5657f0050c101b",
                "item_type": "storage",
                "item_content": None,
                "content": {
                    "time": 1692026021.1257718,
                    "type": "aleph-network-metrics",
                    "address": "0x4D52380D3191274a04846c89c069E6C3F2Ed94e4",
                    "ref": "0123456789abcdef",
                    "content": {
                        "tags": ["mainnet"],
                        "hello": "world",
                        "version": "1.0",
                    },
                },
                "time": 1692026021.132849,
                "channel": "aleph-scoring",
                "size": 122537,
                "confirmations": [],
                "confirmed": False,
            }
        ),
    ]


@pytest.fixture
def json_post() -> dict:
    with open(Path(__file__).parent / "post.json", "r") as f:
        return json.load(f)


@pytest.fixture
def raw_messages_response(aleph_messages) -> Callable[[int], Dict[str, Any]]:
    return lambda page: {
        "messages": (
            [message.dict() for message in aleph_messages] if int(page) == 1 else []
        ),
        "pagination_item": "messages",
        "pagination_page": int(page),
        "pagination_per_page": max(len(aleph_messages), 20),
        "pagination_total": len(aleph_messages) if page == 1 else 0,
    }


@pytest.fixture
def raw_posts_response(json_post) -> Callable[[int], Dict[str, Any]]:
    return lambda page: {
        "posts": [json_post] if int(page) == 1 else [],
        "pagination_item": "posts",
        "pagination_page": int(page),
        "pagination_per_page": 1,
        "pagination_total": 1 if page == 1 else 0,
    }


class MockResponse:
    def __init__(self, sync: bool):
        self.sync = sync

    async def __aenter__(self):
        return self

    async def __aexit__(self, exc_type, exc_val, exc_tb): ...

<<<<<<< HEAD
    def raise_for_status(self):
        ...

    async def close(self):
        ...
=======
    async def raise_for_status(self): ...
>>>>>>> 40800421

    @property
    def status(self):
        return 200 if self.sync else 202

    async def json(self):
        message_status = "processed" if self.sync else "pending"
        return {
            "message_status": message_status,
            "publication_status": {"status": "success", "failed": []},
        }

    async def text(self):
        return json.dumps(await self.json())


@pytest.fixture
def mock_session_with_post_success(
    ethereum_account: Account,
) -> AuthenticatedAlephHttpClient:
    http_session = AsyncMock()
    http_session.post = MagicMock()
    http_session.post.side_effect = lambda *args, **kwargs: MockResponse(
        sync=kwargs.get("sync", False)
    )

    client = AuthenticatedAlephHttpClient(
        account=ethereum_account, api_server="http://localhost"
    )
    client.http_session = http_session

    return client


def make_custom_mock_response(resp_json, status=200) -> MockResponse:
    class CustomMockResponse(MockResponse):
        async def json(self):
            return resp_json

        @property
        def status(self):
            return status

    return CustomMockResponse(sync=True)


def make_mock_get_session(get_return_value: Dict[str, Any]) -> AlephHttpClient:
    class MockHttpSession(AsyncMock):
        def get(self, *_args, **_kwargs):
            return make_custom_mock_response(get_return_value)

    http_session = MockHttpSession()

    client = AlephHttpClient(api_server="http://localhost")
    client.http_session = http_session

    return client


@pytest.fixture
def mock_session_with_rejected_message(
    ethereum_account, rejected_message
) -> AuthenticatedAlephHttpClient:
    class MockHttpSession(AsyncMock):
        def get(self, *_args, **_kwargs):
            return make_custom_mock_response(rejected_message)

        def post(self, *_args, **_kwargs):
            return make_custom_mock_response(
                {
                    "message_status": "rejected",
                    "publication_status": {"status": "success", "failed": []},
                },
                status=422,
            )

    http_session = MockHttpSession()

    client = AuthenticatedAlephHttpClient(
        account=ethereum_account, api_server="http://localhost"
    )
    client.http_session = http_session

    return client<|MERGE_RESOLUTION|>--- conflicted
+++ resolved
@@ -160,15 +160,9 @@
 
     async def __aexit__(self, exc_type, exc_val, exc_tb): ...
 
-<<<<<<< HEAD
-    def raise_for_status(self):
-        ...
-
-    async def close(self):
-        ...
-=======
-    async def raise_for_status(self): ...
->>>>>>> 40800421
+    def raise_for_status(self): ...
+
+    async def close(self): ...
 
     @property
     def status(self):
