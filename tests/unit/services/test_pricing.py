--- conflicted
+++ resolved
@@ -68,10 +68,7 @@
     storage_price = storage_entity.price["storage"]
     assert isinstance(storage_price, Price)  # Add type assertion for mypy
     assert storage_price.holding == Decimal("0.333333333")
-<<<<<<< HEAD
-=======
-
->>>>>>> 7ffd2e85
+
     # Check program entity has correct compute unit details
     program_entity = result[PricingEntity.PROGRAM]
     assert isinstance(program_entity, PricingPerEntity)
